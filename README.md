--- conflicted
+++ resolved
@@ -16,7 +16,6 @@
 You can obtain the latest code from the repository and install it for development with pip:
 
 ```bash
-<<<<<<< HEAD
 git clone https://github.com/bbglab/clustering_3d.git
 cd clustering_3d
 python -m venv .venv
@@ -40,15 +39,7 @@
 > uv run oncodrive3d --help
 > ```
 
-Install bbgreference (temporarely untill we fix the installation):  
-=======
-git clone https://github.com/bbglab/clustering_3d.git     # >>> Modify to oncodrive3D
-cd clustering_3d                                          # >>> Modify to oncodrive3D
-pip install .
-```
-
 ## Building datasets
->>>>>>> 319e1a67
 
 This step is required after installation or whenever you need to generate datasets for a different organism or apply a specific threshold to define amino acid contacts.
 
