--- conflicted
+++ resolved
@@ -80,10 +80,6 @@
 
 
 
-<<<<<<< HEAD
-@click.command(context_settings=dict(help_option_names=['-h', '--help']),
-               help="Oncodrive3D: software for the identification of 3D-clustering of missense mutations for cancer driver genes detection.")
-=======
 @click.group(context_settings={'help_option_names': ['-h', '--help']})
 @click.version_option(__version__)
 def oncodrive3D():
@@ -100,7 +96,6 @@
 
 @oncodrive3D.command(context_settings=dict(help_option_names=['-h', '--help']),
                help="run analysis") # CHANGE ACCORDINGLY
->>>>>>> 059ea4ba
 @click.option("-i", "--input_maf_path", type=click.Path(exists=True), required=True, help="Path of the maf file used as input")
 @click.option("-o", "--output_path", help="Path to output directory", type=str, required=True)
 @click.option("-p", "--mut_profile_path", type=click.Path(exists=True), 
@@ -157,20 +152,6 @@
     if cancer_type is None:
         cancer_type = np.nan
     if cohort is None:
-<<<<<<< HEAD
-        date = datetime.now()
-        date.strftime("%m-%d-%Y_%H-%M-%S")
-        cohort = f"cohort_{date}"
-
-    print(f"Starting 3D-clustering [{version}]..\n")
-    print(f"Output directory: {output_path}")
-    print(f"Path to CMAPs: {cmap_path}")
-    print(f"Path to DNA sequences: {seq_df_path}")
-    print(f"Path to PAE: {pae_path}")
-    print(f"Path to pLDDT scores: {plddt_path}")
-    if mut_profile_path is not None:
-        path_prob = mut_profile_path
-=======
         cohort = f"cohort_{DATE}"
 
     # Log
@@ -186,7 +167,6 @@
     logger.info(f"Path to DNA sequences: {seq_df_path}")
     if pae_path is not None:
         logger.info(f"Path to PAE: {pae_path}")
->>>>>>> 059ea4ba
     else:
         logger.info(f"Path to PAE: not defined, weighted average PAE of mutated volumes will not be calculated")
     logger.info(f"Path to pLDDT scores: {plddt_path}")
