--- conflicted
+++ resolved
@@ -130,11 +130,7 @@
          cohort):
 
     ## Initialize
-<<<<<<< HEAD
-=======
-    version = "v_2023_08_17"    # LAST CHANGE: Avoid \n in long list of C_pos gene-level result
-    
->>>>>>> 28f9b0ee
+    
     dir_path = os.path.abspath(os.path.dirname(__file__))
     if plddt_path is None:
         plddt_path = f"{dir_path}/../datasets/confidence.csv"
