--- conflicted
+++ resolved
@@ -4,10 +4,6 @@
 """
 
 
-<<<<<<< HEAD
-import numpy as np
-from itertools import product
-=======
 import argparse
 import json
 import logging
@@ -22,7 +18,6 @@
 
 logger = logging.getLogger(__logger_name__)
 
->>>>>>> 059ea4ba
 
 def get_unif_gene_miss_prob(size):
     """
@@ -204,9 +199,6 @@
         else:
             miss_prob_dict[f"{row.Uniprot_ID}"] = get_miss_mut_prob(row.Seq_dna, mut_rate_dict, v=v)
 
-<<<<<<< HEAD
-    return miss_prob_dict
-=======
     return miss_prob_dict
 
 
@@ -269,5 +261,4 @@
 
 
 if __name__ == "__main__":
-    main()
->>>>>>> 059ea4ba
+    main()