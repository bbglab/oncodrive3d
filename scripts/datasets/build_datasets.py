"""
Module to generate datasets necessary to run Oncodrive3D.

The build is a pipeline that perform the following tasks:
    - Download the PDB structures of the selected proteome 
      predicted by AlphaFold 2 from AlphaFold DB.
    - Merge the overlapping structures processed as fragments.
    - Extract AlphaFold model confidence (pLDDT).
    - Generate a dataframe including Uniprot_ID, Hugo Symbol,
      protein and DNA sequence. 
    - Download AlphaFold predicted aligned error (PAE) from 
      AlphaFold DB and convert the files into npy format.
    - Use the PDB structure and PAE to create maps of 
      probability of contacts (pCMAPs) for any protein of the 
      downloaded proteome with available PAE.
    - Remove unnecessary temp files (e.g., PDB structures) if 
      not specified otherwise.
"""


### TO DO ###

# Handle logging output in .sh files
# Suppress warnings in merge_af.py for atoms

#############


import os
import subprocess

import daiquiri

from scripts import __logger_name__
from scripts.datasets.af_merge import merge_af_fragments
from scripts.datasets.get_pae import get_pae
from scripts.datasets.get_structures import get_structures
from scripts.datasets.model_confidence import get_confidence
from scripts.datasets.parse_pae import parse_pae
from scripts.datasets.prob_contact_maps import get_prob_cmaps_mp
from scripts.datasets.seq_for_mut_prob import get_seq_df
from scripts.globals import clean_dir

logger = daiquiri.getLogger(__logger_name__ + ".build")

def build(output_datasets,
          organism,
          uniprot_to_hugo,
          num_cores,
          af_version,
          keep_pdb_files,
          ):
    """
    Build datasets necessary to run Oncodrive3D.
    """
<<<<<<< HEAD
    
    # Paths
    dir_path = os.path.abspath(os.path.dirname(__file__))                
    create_or_clean_dir(output_datasets)
        
    # Download PDB structures
    logger.info("Downloading AF predicted structures...")
    download_pdb = [f"{dir_path}/get_structures.sh", 
                    f"{output_datasets}/pdb_structures", 
                    organism,
                    str(af_version), 
                    str(verbose)]
    subprocess.run(download_pdb, check=True)                                ### >> Is this the correct way of handling error? <<
    logger.info("Download of structures completed.")
        
    # Merge fragmented structures
    logger.info("Merging fragmented structures...")
    merge_af_fragments(input_dir = f"{output_datasets}/pdb_structures")
    logger.info("Merge of structures completed.")
    
    # Get model confidence
    logger.info("Extracting AF model confidence...")                          # Decide what to do with default path
    get_confidence(input = f"{output_datasets}/pdb_structures", 
                   output = f"{output_datasets}/confidence.csv")
    logger.info("Extraction of model confidence completed.")
    
    # Create df including genes and proteins sequences & Hugo to Uniprot_ID mapping 
    logger.info("Generating dataframe for genes and proteins sequences...")
    get_seq_df(input_dir = f"{output_datasets}/pdb_structures", 
               output_seq_df = f"{output_datasets}/seq_for_mut_prob.csv", 
               uniprot_to_gene_dict = uniprot_to_hugo, 
               organism = organism)
    logger.info("Generation of sequences dataframe completed.")
    
    # Get PAE
    logger.info("Downloading AF predicted aligned error (PAE)...")
    get_pae = [f"{dir_path}/get_pae.sh", 
               f"{output_datasets}/pdb_structures",
               f"{output_datasets}/pae",
               str(af_version),
               str(verbose)]
    subprocess.run(get_pae, check=True)
    logger.info("Download of PAE completed.")
    
    # Parse PAE
    logger.info("Parsing PAE...")                 # Might want to add multiprocessing
    parse_pae(input = f"{output_datasets}/pae")
    logger.info("Parsing PAE completed.")
    
    # Get pCAMPs
    logger.info("Generating contact probability maps (pCMAPs)...")
    get_prob_cmaps_mp(input_pdb = f"{output_datasets}/pdb_structures",
                      input_pae = f"{output_datasets}/pae",
                      output = f"{output_datasets}/prob_cmaps",
                      distance = 10,
                      num_cores = num_cores)
    logger.info("Generation pCMAPs completed.")
    
=======

    # empty directory
    clean_dir(output_datasets, 'd')

    # Download PDB structures
    logger.info("Downloading AlphaFold (AF) predicted structures..")
    get_structures(path=os.path.join(output_datasets,"pdb_structures"),
                   species=organism,
                   af_version=str(af_version), 
                   threads=num_cores)

    logger.info("Download of structures completed")

    # Merge fragmented structures
    logger.info("Merging fragmented structures..")
    merge_af_fragments(input_dir=os.path.join(output_datasets,"pdb_structures"), 
                       gzip=True)
    logger.info("Merge of structures completed")

    # Get model confidence
    # Decide what to do with default path
    logger.info("Extracting AF model confidence..")
    get_confidence(input=os.path.join(output_datasets, "pdb_structures"),
                   output_dir=os.path.join(output_datasets))
    logger.info("Extraction of model confidence completed")

    # Create df including genes and proteins sequences & Hugo to Uniprot_ID mapping
    logger.info("Generating dataframe for genes and proteins sequences..")
    get_seq_df(input_dir=os.path.join(output_datasets,"pdb_structures"),
               output_seq_df=os.path.join(output_datasets, "seq_for_mut_prob.csv"),
               uniprot_to_gene_dict=uniprot_to_hugo,
               organism=organism)
    logger.info("Generation of sequences dataframe completed!")

    # Get PAE
    logger.info("Downloading AF predicted aligned error (PAE)..")
    get_pae(input_dir=os.path.join(output_datasets,"pdb_structures"),
            output_dir=os.path.join(output_datasets,"pae"),
            af_version=str(af_version),
            )
    logger.info("Download of PAE completed!")

    # Parse PAE
    # Might want to add multiprocessing
    logger.info("Parsing PAE..")
    parse_pae(input=os.path.join(output_datasets, 'pae'))
    logger.info("Parsing PAE completed")

    # Get pCAMPs
    logger.info("Generating contact probability maps (pCMAPs)..")
    get_prob_cmaps_mp(input_pdb=os.path.join(output_datasets, "pdb_structures"),
                      input_pae=os.path.join(output_datasets, "pae"),
                      output=os.path.join(output_datasets,"prob_cmaps"),
                      distance=10,
                      num_cores=num_cores)
    logger.info("Generation pCMAPs completed")

>>>>>>> 6d064606
    # Clean datasets
    logger.info("Cleaning datasets...")
    if not keep_pdb_files:
        clean_pdb = ["rm", "-rf", f"{output_datasets}/pdb_structures/"]
        subprocess.run(clean_pdb)
    clean_pae = ["rm", "-rf", f"{output_datasets}/pae/*.json"]
<<<<<<< HEAD
    subprocess.run(clean_pae) 
    logger.info("Datasets cleaning completed.")
        
    logger.info("Datasets have been successfully built and are ready for analysis!")
=======
    subprocess.run(clean_pae)
    logger.info("Datasets cleaning completed")

    logger.info(
        "Datasets have been successfully built and are ready for analysis!")
>>>>>>> 6d064606
<|MERGE_RESOLUTION|>--- conflicted
+++ resolved
@@ -53,66 +53,6 @@
     """
     Build datasets necessary to run Oncodrive3D.
     """
-<<<<<<< HEAD
-    
-    # Paths
-    dir_path = os.path.abspath(os.path.dirname(__file__))                
-    create_or_clean_dir(output_datasets)
-        
-    # Download PDB structures
-    logger.info("Downloading AF predicted structures...")
-    download_pdb = [f"{dir_path}/get_structures.sh", 
-                    f"{output_datasets}/pdb_structures", 
-                    organism,
-                    str(af_version), 
-                    str(verbose)]
-    subprocess.run(download_pdb, check=True)                                ### >> Is this the correct way of handling error? <<
-    logger.info("Download of structures completed.")
-        
-    # Merge fragmented structures
-    logger.info("Merging fragmented structures...")
-    merge_af_fragments(input_dir = f"{output_datasets}/pdb_structures")
-    logger.info("Merge of structures completed.")
-    
-    # Get model confidence
-    logger.info("Extracting AF model confidence...")                          # Decide what to do with default path
-    get_confidence(input = f"{output_datasets}/pdb_structures", 
-                   output = f"{output_datasets}/confidence.csv")
-    logger.info("Extraction of model confidence completed.")
-    
-    # Create df including genes and proteins sequences & Hugo to Uniprot_ID mapping 
-    logger.info("Generating dataframe for genes and proteins sequences...")
-    get_seq_df(input_dir = f"{output_datasets}/pdb_structures", 
-               output_seq_df = f"{output_datasets}/seq_for_mut_prob.csv", 
-               uniprot_to_gene_dict = uniprot_to_hugo, 
-               organism = organism)
-    logger.info("Generation of sequences dataframe completed.")
-    
-    # Get PAE
-    logger.info("Downloading AF predicted aligned error (PAE)...")
-    get_pae = [f"{dir_path}/get_pae.sh", 
-               f"{output_datasets}/pdb_structures",
-               f"{output_datasets}/pae",
-               str(af_version),
-               str(verbose)]
-    subprocess.run(get_pae, check=True)
-    logger.info("Download of PAE completed.")
-    
-    # Parse PAE
-    logger.info("Parsing PAE...")                 # Might want to add multiprocessing
-    parse_pae(input = f"{output_datasets}/pae")
-    logger.info("Parsing PAE completed.")
-    
-    # Get pCAMPs
-    logger.info("Generating contact probability maps (pCMAPs)...")
-    get_prob_cmaps_mp(input_pdb = f"{output_datasets}/pdb_structures",
-                      input_pae = f"{output_datasets}/pae",
-                      output = f"{output_datasets}/prob_cmaps",
-                      distance = 10,
-                      num_cores = num_cores)
-    logger.info("Generation pCMAPs completed.")
-    
-=======
 
     # empty directory
     clean_dir(output_datasets, 'd')
@@ -170,22 +110,14 @@
                       num_cores=num_cores)
     logger.info("Generation pCMAPs completed")
 
->>>>>>> 6d064606
     # Clean datasets
     logger.info("Cleaning datasets...")
     if not keep_pdb_files:
         clean_pdb = ["rm", "-rf", f"{output_datasets}/pdb_structures/"]
         subprocess.run(clean_pdb)
     clean_pae = ["rm", "-rf", f"{output_datasets}/pae/*.json"]
-<<<<<<< HEAD
-    subprocess.run(clean_pae) 
-    logger.info("Datasets cleaning completed.")
-        
-    logger.info("Datasets have been successfully built and are ready for analysis!")
-=======
     subprocess.run(clean_pae)
     logger.info("Datasets cleaning completed")
 
     logger.info(
-        "Datasets have been successfully built and are ready for analysis!")
->>>>>>> 6d064606
+        "Datasets have been successfully built and are ready for analysis!")