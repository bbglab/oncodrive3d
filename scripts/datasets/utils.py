"""
Module including a collection of functions that provide 
general-purpose functionalities that can be used across 
different parts of the dataset building process.
"""

import logging
import re
import pandas as pd
import numpy as np
import os
import gzip
import io
import time
import requests
from difflib import SequenceMatcher
from Bio import SeqIO
from Bio.Seq import Seq
<<<<<<< HEAD
import hashlib
=======
from scripts import __logger_name__


logger = logging.getLogger(__logger_name__ + ".datasets.utils")
>>>>>>> 118acda0


# General utils
def calculate_hash(filepath: str, hash_func=hashlib.sha256) -> str:
    """
    Calculate the hash of a file using the specified hash function.

    Args:
        filepath (str): The path to the file for which to calculate the hash.
        hash_func (hashlib.Hash): The hash function to use (default is hashlib.sha256).

    Returns:
        str: The hexadecimal representation of the calculated hash.
    """
    with open(filepath, 'rb') as file:
        hash_obj = hash_func()
        for chunk in iter(lambda: file.read(8192), b''):
            hash_obj.update(chunk)
    return hash_obj.hexdigest()


def rounded_up_division(num, den):
    """
    Simply round up the result of the division.
    """
    
    return -(-num // den)


def get_pos_fragments(mut_gene_df):
    """
    Get the corresponding fragment of each position of the protein.
    """
    
    max_f = rounded_up_division(max(mut_gene_df["Pos"]), 1400)
    bins = [n * 1400 for n in range(0, max_f+1)]
    group_names = list(range(1, max_f+1))
    
    return pd.cut(mut_gene_df["Pos"], bins, labels = group_names)


# PDB

def get_af_id_from_pdb(path_structure):
    """
    Get AlphaFold 2 identifier (UniprotID_F) from path
    """

    return path_structure.split("AF-")[1].split("-model")[0]   


def get_seq_from_pdb(path_structure):
    """
    Get sequense of amino acid residues from PDB structure.
    """
    
    return np.array([record.seq for record in SeqIO.parse(path_structure, 'pdb-seqres')][0])


def get_pdb_path_list_from_dir(path_dir):
    """
    Takes as input a path of a given directory and it 
    outputs a list of paths of the contained PDB files.
    """

    pdb_files = os.listdir(path_dir)
    pdb_path_list = [f"{path_dir}/{f}" for f in pdb_files if re.search('.\.pdb$', f) is not None]
    return pdb_path_list


# Backtranslation

def translate_dna(dna_seq):
    """
    Translate dna sequence to protein.
    """
    
    dna_seq = Seq(dna_seq)
    return str(dna_seq.translate()) 


def get_seq_similarity(a, b, decimals=3):
    """
    Compute the similarity ratio between sequences a and b.
    """
    
    return round(SequenceMatcher(a=a, b=b).ratio(), decimals)


# Uniprot ID to Hugo symbols mapping

def get_response_jobid(response):
    """
    Get jobId after submitting ID Mapping job to UniprotKB. 
    """
    
    try:
        data = response.json()
        job_id = data.get("jobId")
    except:
        job_id = None
        
    return job_id


def get_mapping_jobid(uniprot_ids):
    """
    Submit an ID Mapping job to UniprotKB.
    """
    
    command = f"https://rest.uniprot.org/idmapping/run?from=UniProtKB_AC-ID&to=UniProtKB&ids={','.join(uniprot_ids)}"
    response = requests.post(command)
    job_id = get_response_jobid(response)
    
    i = 60
    while job_id is None:
        time.sleep(1) 
        job_id = get_response_jobid(response)
        if i % 60 == 0:
            logger.debug(f"Requesting ID mapping job to UniprotKB for IDs.. [waited {i-59}s]")
        i += 1
    
    return job_id


def load_df_from_url(url):
    """
    Load a pandas dataframe from url.
    """

    try:
        response = requests.get(url)
        decompressed_data = gzip.decompress(response.content)
        df = pd.read_csv(io.BytesIO(decompressed_data), sep='\t')
    except:
        df = None
    
    return df


def split_lst_into_chunks(lst, batch_size = 5000):
    """
    Simple split a list into list of list of chunk_size elements.
    """
    
    return [lst[i:i+batch_size] for i in range(0, len(lst), batch_size)]


def uniprot_to_hudo_df(uniprot_ids):
    """
    Given a list of Uniprot IDs (from any species), request an Id 
    mapping job to UniprotKB to retrieve the corresponding Hugo 
    symbols and additional protein info. Return a pandas dataframe.
    It is recommended to provide batches of IDs up to 5000 elements.
    """
    
    job_id = get_mapping_jobid(uniprot_ids)
    url = f"https://rest.uniprot.org/idmapping/uniprotkb/results/stream/{job_id}?compressed=true&fields=accession%2Cid%2Cprotein_name%2Cgene_names%2Corganism_name%2Clength&format=tsv"
    df = load_df_from_url(url)
    
    i = 60
    while df is None:
        time.sleep(1)
        df = load_df_from_url(url)
        if i % 60 == 0:
            logger.debug(f"Waiting for UniprotKB mapping job to produce url..")
        i += 1 
        
    return df


def convert_dict_hugo_to_uniprot(dict_uniprot_hugo):
    """
    Convert a Uniprot IDs to Hugo symbol dictionary to a Hugo symbo to 
    Uniprot IDs dictionary, if multiple Hugo symbols are mapped to the 
    same Uniprot ID, add them as multiple keys.
    """
    
    dict_hugo_uniprot = {}

    for uni_id, gene in dict_uniprot_hugo.items():
        if type(gene) == str:
            for g in gene.split(" "):
                dict_hugo_uniprot[g] = uni_id
                
    return dict_hugo_uniprot


def uniprot_to_hugo(uniprot_ids, hugo_as_keys=False, batch_size=5000):
    """
    Given a list of Uniprot IDs (any species.), request an Id mapping 
    job to UniprotKB to retrieve the corresponding Hugo symbols. 
    Return a dictionary of Uniprot IDs to Hugo symbols or vice versa.
    """
    
    # Split uniprot IDs into chunks
    uniprot_ids_lst = split_lst_into_chunks(uniprot_ids, batch_size)
    
    # Get a dataframe including all IDs mapping info
    df_lst = []
    for i, ids in enumerate(uniprot_ids_lst):
        logger.debug(f"Batch {i+1}/{len(uniprot_ids_lst)} ({len(ids)} IDs)..")
        df = uniprot_to_hudo_df(ids)
        df_lst.append(df)
    df = pd.concat(df_lst)

    # Get a dictionary for Uniprot ID to Hugo symbols
    dictio = {}
    for i, r in df[["Entry", "Gene Names"]].iterrows():
        uni_id, gene = r 
        dictio[uni_id] = gene
    
    # Convert to a dictionary of Hugo symbols to Uniprot IDs
    if hugo_as_keys:
        dictio = convert_dict_hugo_to_uniprot(dictio)
            
    return dictio<|MERGE_RESOLUTION|>--- conflicted
+++ resolved
@@ -16,14 +16,11 @@
 from difflib import SequenceMatcher
 from Bio import SeqIO
 from Bio.Seq import Seq
-<<<<<<< HEAD
 import hashlib
-=======
 from scripts import __logger_name__
 
 
 logger = logging.getLogger(__logger_name__ + ".datasets.utils")
->>>>>>> 118acda0
 
 
 # General utils
